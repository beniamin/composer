<?php

/*
 * This file is part of Composer.
 *
 * (c) Nils Adermann <naderman@naderman.de>
 *     Jordi Boggiano <j.boggiano@seld.be>
 *
 * For the full copyright and license information, please view the LICENSE
 * file that was distributed with this source code.
 */

namespace Composer\Repository;

use Composer\Config;
use Composer\IO\IOInterface;
use Composer\Json\JsonFile;
use Composer\Package\Loader\ArrayLoader;
use Composer\Package\Version\VersionGuesser;
use Composer\Package\Version\VersionParser;
use Composer\Util\Platform;
use Composer\Util\ProcessExecutor;
<<<<<<< HEAD
use Composer\Util\Filesystem;
=======
use Composer\Util\Url;
>>>>>>> 1c73f078

/**
 * This repository allows installing local packages that are not necessarily under their own VCS.
 *
 * The local packages will be symlinked when possible, else they will be copied.
 *
 * @code
 * "require": {
 *     "<vendor>/<local-package>": "*"
 * },
 * "repositories": [
 *     {
 *         "type": "path",
 *         "url": "../../relative/path/to/package/"
 *     },
 *     {
 *         "type": "path",
 *         "url": "/absolute/path/to/package/"
 *     },
 *     {
 *         "type": "path",
 *         "url": "/absolute/path/to/several/packages/*"
 *     },
 *     {
 *         "type": "path",
 *         "url": "../../relative/path/to/package/",
 *         "options": {
 *             "symlink": false
 *         }
 *     },
 * ]
 * @endcode
 *
 * @author Samuel Roze <samuel.roze@gmail.com>
 * @author Johann Reinke <johann.reinke@gmail.com>
 */
class PathRepository extends ArrayRepository implements ConfigurableRepositoryInterface
{
    /**
     * @var ArrayLoader
     */
    private $loader;

    /**
     * @var VersionGuesser
     */
    private $versionGuesser;

    /**
     * @var string
     */
    private $url;

    /**
     * @var array
     */
    private $repoConfig;

    /**
     * @var ProcessExecutor
     */
    private $process;

    /**
     * @var array
     */
    private $options;

    /**
     * Initializes path repository.
     *
     * @param array       $repoConfig
     * @param IOInterface $io
     * @param Config      $config
     */
    public function __construct(array $repoConfig, IOInterface $io, Config $config)
    {
        if (!isset($repoConfig['url'])) {
            throw new \RuntimeException('You must specify the `url` configuration for the path repository');
        }

        $this->loader = new ArrayLoader(null, true);
        $this->url = Platform::expandPath($repoConfig['url']);
        $this->process = new ProcessExecutor($io);
        $this->versionGuesser = new VersionGuesser($config, $this->process, new VersionParser());
        $this->repoConfig = $repoConfig;
        $this->options = isset($repoConfig['options']) ? $repoConfig['options'] : array();
        if (!isset($this->options['relative'])) {
            $filesystem = new Filesystem();
            $this->options['relative'] = !$filesystem->isAbsolutePath($this->url);
        }

        parent::__construct();
    }

    public function getRepoName()
    {
        return 'path repo ('.Url::sanitize($this->repoConfig['url']).')';
    }

    public function getRepoConfig()
    {
        return $this->repoConfig;
    }

    /**
     * Initializes path repository.
     *
     * This method will basically read the folder and add the found package.
     */
    protected function initialize()
    {
        parent::initialize();

        $urlMatches = $this->getUrlMatches();

        if (empty($urlMatches)) {
            if (preg_match('{[*{}]}', $this->url)) {
                $url = $this->url;
                while (preg_match('{[*{}]}', $url)) {
                    $url = dirname($url);
                }
                // the parent directory before any wildcard exists, so we assume it is correctly configured but simply empty
                if (is_dir($url)) {
                    return;
                }
            }

            throw new \RuntimeException('The `url` supplied for the path (' . $this->url . ') repository does not exist');
        }

        foreach ($urlMatches as $url) {
            $path = realpath($url) . DIRECTORY_SEPARATOR;
            $composerFilePath = $path.'composer.json';

            if (!file_exists($composerFilePath)) {
                continue;
            }

            $json = file_get_contents($composerFilePath);
            $package = JsonFile::parseJson($json, $composerFilePath);
            $package['dist'] = array(
                'type' => 'path',
                'url' => $url,
                'reference' => sha1($json . serialize($this->options)),
            );
            $package['transport-options'] = $this->options;

            // carry over the root package version if this path repo is in the same git repository as root package
            if (!isset($package['version']) && ($rootVersion = getenv('COMPOSER_ROOT_VERSION'))) {
                if (
                    0 === $this->process->execute('git rev-parse HEAD', $ref1, $path)
                    && 0 === $this->process->execute('git rev-parse HEAD', $ref2)
                    && $ref1 === $ref2
                ) {
                    $package['version'] = $rootVersion;
                }
            }

            $output = '';
            if (is_dir($path . DIRECTORY_SEPARATOR . '.git') && 0 === $this->process->execute('git log -n1 --pretty=%H', $output, $path)) {
                $package['dist']['reference'] = trim($output);
            }

            if (!isset($package['version'])) {
                $versionData = $this->versionGuesser->guessVersion($package, $path);
                if (is_array($versionData) && $versionData['pretty_version']) {
                    // if there is a feature branch detected, we add a second packages with the feature branch version
                    if (!empty($versionData['feature_pretty_version'])) {
                        $package['version'] = $versionData['feature_pretty_version'];
                        $this->addPackage($this->loader->load($package));
                    }

                    $package['version'] = $versionData['pretty_version'];
                } else {
                    $package['version'] = 'dev-master';
                }
            }

            $package = $this->loader->load($package);
            $this->addPackage($package);
        }
    }

    /**
     * Get a list of all (possibly relative) path names matching given url (supports globbing).
     *
     * @return string[]
     */
    private function getUrlMatches()
    {
        $flags = GLOB_MARK | GLOB_ONLYDIR;

        if (defined('GLOB_BRACE')) {
            $flags |= GLOB_BRACE;
        } elseif (strpos($this->url, '{') !== false || strpos($this->url, '}') !== false) {
            throw new \RuntimeException('The operating system does not support GLOB_BRACE which is required for the url '. $this->url);
        }

        // Ensure environment-specific path separators are normalized to URL separators
        return array_map(function ($val) {
            return rtrim(str_replace(DIRECTORY_SEPARATOR, '/', $val), '/');
        }, glob($this->url, $flags));
    }
}<|MERGE_RESOLUTION|>--- conflicted
+++ resolved
@@ -20,11 +20,8 @@
 use Composer\Package\Version\VersionParser;
 use Composer\Util\Platform;
 use Composer\Util\ProcessExecutor;
-<<<<<<< HEAD
 use Composer\Util\Filesystem;
-=======
 use Composer\Util\Url;
->>>>>>> 1c73f078
 
 /**
  * This repository allows installing local packages that are not necessarily under their own VCS.
