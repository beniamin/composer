<?php

/*
 * This file is part of Composer.
 *
 * (c) Nils Adermann <naderman@naderman.de>
 *     Jordi Boggiano <j.boggiano@seld.be>
 *
 * For the full copyright and license information, please view the LICENSE
 * file that was distributed with this source code.
 */

namespace Composer\Installer;

use Composer\IO\IOInterface;
use Composer\Package\PackageInterface;
use Composer\Util\Filesystem;
use Composer\Util\Platform;
use Composer\Util\ProcessExecutor;
use Composer\Util\Silencer;

/**
 * Utility to handle installation of package "bin"/binaries
 *
 * @author Jordi Boggiano <j.boggiano@seld.be>
 * @author Konstantin Kudryashov <ever.zet@gmail.com>
 * @author Helmut Hummel <info@helhum.io>
 */
class BinaryInstaller
{
    protected $binDir;
    protected $binCompat;
    protected $io;
    protected $filesystem;

    /**
     * @param IOInterface $io
     * @param string      $binDir
     * @param string      $binCompat
     * @param Filesystem  $filesystem
     */
    public function __construct(IOInterface $io, $binDir, $binCompat, Filesystem $filesystem = null)
    {
        $this->binDir = $binDir;
        $this->binCompat = $binCompat;
        $this->io = $io;
        $this->filesystem = $filesystem ?: new Filesystem();
    }

    public function installBinaries(PackageInterface $package, $installPath, $warnOnOverwrite = true)
    {
        $binaries = $this->getBinaries($package);
        if (!$binaries) {
            return;
        }
        foreach ($binaries as $bin) {
            $binPath = $installPath.'/'.$bin;
            if (!file_exists($binPath)) {
                $this->io->writeError('    <warning>Skipped installation of bin '.$bin.' for package '.$package->getName().': file not found in package</warning>');
                continue;
            }

            // in case a custom installer returned a relative path for the
            // $package, we can now safely turn it into a absolute path (as we
            // already checked the binary's existence). The following helpers
            // will require absolute paths to work properly.
            $binPath = realpath($binPath);

            $this->initializeBinDir();
            $link = $this->binDir.'/'.basename($bin);
            if (file_exists($link)) {
                if (is_link($link)) {
                    // likely leftover from a previous install, make sure
                    // that the target is still executable in case this
                    // is a fresh install of the vendor.
                    Silencer::call('chmod', $link, 0777 & ~umask());
                }
                if ($warnOnOverwrite) {
                    $this->io->writeError('    Skipped installation of bin '.$bin.' for package '.$package->getName().': name conflicts with an existing file');
                }
                continue;
            }

            if ($this->binCompat === "auto") {
                if (Platform::isWindows()) {
                    $this->installFullBinaries($binPath, $link, $bin, $package);
                } else {
                    $this->installSymlinkBinaries($binPath, $link);
                }
            } elseif ($this->binCompat === "full") {
                $this->installFullBinaries($binPath, $link, $bin, $package);
            }
            Silencer::call('chmod', $link, 0777 & ~umask());
        }
    }

    public function removeBinaries(PackageInterface $package)
    {
        $this->initializeBinDir();

        $binaries = $this->getBinaries($package);
        if (!$binaries) {
            return;
        }
        foreach ($binaries as $bin) {
            $link = $this->binDir.'/'.basename($bin);
            if (is_link($link) || file_exists($link)) {
                $this->filesystem->unlink($link);
            }
            if (file_exists($link.'.bat')) {
                $this->filesystem->unlink($link.'.bat');
            }
        }

        // attempt removing the bin dir in case it is left empty
        if (is_dir($this->binDir) && $this->filesystem->isDirEmpty($this->binDir)) {
            Silencer::call('rmdir', $this->binDir);
        }
    }

    public static function determineBinaryCaller($bin)
    {
        if ('.bat' === substr($bin, -4) || '.exe' === substr($bin, -4)) {
            return 'call';
        }

        $handle = fopen($bin, 'r');
        $line = fgets($handle);
        fclose($handle);
        if (preg_match('{^#!/(?:usr/bin/env )?(?:[^/]+/)*(.+)$}m', $line, $match)) {
            return trim($match[1]);
        }

        return 'php';
    }

    protected function getBinaries(PackageInterface $package)
    {
        return $package->getBinaries();
    }

    protected function installFullBinaries($binPath, $link, $bin, PackageInterface $package)
    {
        // add unixy support for cygwin and similar environments
        if ('.bat' !== substr($binPath, -4)) {
            $this->installUnixyProxyBinaries($binPath, $link);
            @chmod($link, 0777 & ~umask());
            $link .= '.bat';
            if (file_exists($link)) {
                $this->io->writeError('    Skipped installation of bin '.$bin.'.bat proxy for package '.$package->getName().': a .bat proxy was already installed');
            }
        }
        if (!file_exists($link)) {
            file_put_contents($link, $this->generateWindowsProxyCode($binPath, $link));
        }
    }

    protected function installSymlinkBinaries($binPath, $link)
    {
        if (!$this->filesystem->relativeSymlink($binPath, $link)) {
            $this->installUnixyProxyBinaries($binPath, $link);
        }
    }

    protected function installUnixyProxyBinaries($binPath, $link)
    {
        file_put_contents($link, $this->generateUnixyProxyCode($binPath, $link));
    }

    protected function initializeBinDir()
    {
        $this->filesystem->ensureDirectoryExists($this->binDir);
        $this->binDir = realpath($this->binDir);
    }

    protected function generateWindowsProxyCode($bin, $link)
    {
        $binPath = $this->filesystem->findShortestPath($link, $bin);
        $caller = self::determineBinaryCaller($bin);

        return "@ECHO OFF\r\n".
            "setlocal DISABLEDELAYEDEXPANSION\r\n".
            "SET BIN_TARGET=%~dp0/".trim(ProcessExecutor::escape($binPath), '"\'')."\r\n".
            "{$caller} \"%BIN_TARGET%\" %*\r\n";
    }

    protected function generateUnixyProxyCode($bin, $link)
    {
        $binPath = $this->filesystem->findShortestPath($link, $bin);

        $binDir = ProcessExecutor::escape(dirname($binPath));
        $binFile = basename($binPath);

        $binContents = file_get_contents($bin);
        // For php files, we generate a PHP proxy instead of a shell one,
        // which allows calling the proxy with a custom php process
        if (preg_match('{^(?:#!(?:/usr)?/bin/env php|#!(?:/usr)?/bin/php|<?php)\r?\n}', $binContents, $match)) {
<<<<<<< HEAD
            $proxyCode = trim($match[0]);
            // carry over the existing shebang if present, otherwise add our own
            if ($proxyCode === "<?php") {
                $proxyCode = "#!/usr/bin/env php";
            }
            $binPathExported = var_export($binPath, true);

            return $proxyCode . "\n" . <<<PROXY
=======
            // verify the file is not a phar file, because those do not support php-proxying
            if (false === ($pos = strpos($binContents, '__HALT_COMPILER')) || false === strpos(substr($binContents, 0, $pos), 'Phar::mapPhar')) {
                $proxyCode = trim($match[0]);
                // carry over the existing shebang if present, otherwise add our own
                if ($proxyCode === "<?php") {
                    $proxyCode = "#!/usr/bin/env php";
                }
                $binPathExported = var_export($binPath, true);
                return $proxyCode . "\n" . <<<PROXY
>>>>>>> 4f2e0de7
<?php

/**
 * Proxy PHP file generated by Composer
 *
 * This file includes the referenced bin path ($binPath) using eval to remove the shebang if present
 *
 * @generated
 */

\$binPath = realpath(__DIR__ . "/" . $binPathExported);
\$contents = file_get_contents(\$binPath);
\$contents = preg_replace('{^#!/.+\\r?\\n<\\?(php)?}', '', \$contents, 1, \$replaced);
if (\$replaced) {
    \$contents = strtr(\$contents, array(
        '__FILE__' => var_export(\$binPath, true),
        '__DIR__' => var_export(dirname(\$binPath), true),
    ));

    eval(\$contents);
    exit(0);
}
include \$binPath;

PROXY;
            }
        }

        $proxyCode = <<<PROXY
#!/usr/bin/env sh

dir=\$(cd "\${0%[/\\\\]*}" > /dev/null; cd $binDir && pwd)

if [ -d /proc/cygdrive ]; then
    case \$(which php) in
        \$(readlink -n /proc/cygdrive)/*)
            # We are in Cygwin using Windows php, so the path must be translated
            dir=\$(cygpath -m "\$dir");
            ;;
    esac
fi

"\${dir}/$binFile" "\$@"

PROXY;

        return $proxyCode;
    }
}<|MERGE_RESOLUTION|>--- conflicted
+++ resolved
@@ -195,16 +195,6 @@
         // For php files, we generate a PHP proxy instead of a shell one,
         // which allows calling the proxy with a custom php process
         if (preg_match('{^(?:#!(?:/usr)?/bin/env php|#!(?:/usr)?/bin/php|<?php)\r?\n}', $binContents, $match)) {
-<<<<<<< HEAD
-            $proxyCode = trim($match[0]);
-            // carry over the existing shebang if present, otherwise add our own
-            if ($proxyCode === "<?php") {
-                $proxyCode = "#!/usr/bin/env php";
-            }
-            $binPathExported = var_export($binPath, true);
-
-            return $proxyCode . "\n" . <<<PROXY
-=======
             // verify the file is not a phar file, because those do not support php-proxying
             if (false === ($pos = strpos($binContents, '__HALT_COMPILER')) || false === strpos(substr($binContents, 0, $pos), 'Phar::mapPhar')) {
                 $proxyCode = trim($match[0]);
@@ -213,8 +203,8 @@
                     $proxyCode = "#!/usr/bin/env php";
                 }
                 $binPathExported = var_export($binPath, true);
+
                 return $proxyCode . "\n" . <<<PROXY
->>>>>>> 4f2e0de7
 <?php
 
 /**
