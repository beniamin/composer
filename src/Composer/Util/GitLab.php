<?php declare(strict_types=1);

/*
 * This file is part of Composer.
 *
 * (c) Nils Adermann <naderman@naderman.de>
 *     Jordi Boggiano <j.boggiano@seld.be>
 *
 * For the full copyright and license information, please view the LICENSE
 * file that was distributed with this source code.
 */

namespace Composer\Util;

use Composer\IO\IOInterface;
use Composer\Config;
use Composer\Factory;
use Composer\Downloader\TransportException;
use Composer\Pcre\Preg;

/**
 * @author Roshan Gautam <roshan.gautam@hotmail.com>
 */
class GitLab
{
    /** @var IOInterface */
    protected $io;
    /** @var Config */
    protected $config;
    /** @var ProcessExecutor */
    protected $process;
    /** @var HttpDownloader */
    protected $httpDownloader;

    /**
     * Constructor.
     *
     * @param IOInterface     $io             The IO instance
     * @param Config          $config         The composer configuration
     * @param ProcessExecutor $process        Process instance, injectable for mocking
     * @param HttpDownloader  $httpDownloader Remote Filesystem, injectable for mocking
     */
    public function __construct(IOInterface $io, Config $config, ProcessExecutor $process = null, HttpDownloader $httpDownloader = null)
    {
        $this->io = $io;
        $this->config = $config;
        $this->process = $process ?: new ProcessExecutor($io);
        $this->httpDownloader = $httpDownloader ?: Factory::createHttpDownloader($this->io, $config);
    }

    /**
     * Attempts to authorize a GitLab domain via OAuth.
     *
     * @param string $originUrl The host this GitLab instance is located at
     *
     * @return bool true on success
     */
    public function authorizeOAuth(string $originUrl): bool
    {
        // before composer 1.9, origin URLs had no port number in them
        $bcOriginUrl = Preg::replace('{:\d+}', '', $originUrl);

        if (!in_array($originUrl, $this->config->get('gitlab-domains'), true) && !in_array($bcOriginUrl, $this->config->get('gitlab-domains'), true)) {
            return false;
        }

        // if available use token from git config
        if (0 === $this->process->execute('git config gitlab.accesstoken', $output)) {
            $this->io->setAuthentication($originUrl, trim($output), 'oauth2');

            return true;
        }

        // if available use deploy token from git config
        if (0 === $this->process->execute('git config gitlab.deploytoken.user', $tokenUser) && 0 === $this->process->execute('git config gitlab.deploytoken.token', $tokenPassword)) {
            $this->io->setAuthentication($originUrl, trim($tokenUser), trim($tokenPassword));

            return true;
        }

        // if available use token from composer config
        $authTokens = $this->config->get('gitlab-token');

        if (isset($authTokens[$originUrl])) {
            $token = $authTokens[$originUrl];
        }

        if (isset($authTokens[$bcOriginUrl])) {
            $token = $authTokens[$bcOriginUrl];
        }

        if (isset($token)) {
<<<<<<< HEAD
            $username = is_array($token) ? $token["username"] : $token;
            $password = is_array($token) ? $token["token"] : 'private-token';
            $this->io->setAuthentication($originUrl, $username, $password);
=======
            $username = is_array($token) && array_key_exists("username", $token) ? $token["username"] : $token;
            $password = is_array($token) && array_key_exists("token", $token) ? $token["token"] : 'private-token';

            // Composer expects the GitLab token to be stored as username and 'private-token' or 'gitlab-ci-token' to be stored as password
            // Detect cases where this is reversed and resolve automatically resolve it
            if (in_array($username, array('private-token', 'gitlab-ci-token',  'oauth2'), true)) {
                $this->io->setAuthentication($originUrl, $password, $username);
            } else {
                $this->io->setAuthentication($originUrl, $username, $password);
            }
>>>>>>> 1cdc43d9

            return true;
        }

        return false;
    }

    /**
     * Authorizes a GitLab domain interactively via OAuth.
     *
     * @param string $scheme    Scheme used in the origin URL
     * @param string $originUrl The host this GitLab instance is located at
     * @param string $message   The reason this authorization is required
     *
     * @throws \RuntimeException
     * @throws TransportException|\Exception
     *
     * @return bool true on success
     */
    public function authorizeOAuthInteractively(string $scheme, string $originUrl, string $message = null): bool
    {
        if ($message) {
            $this->io->writeError($message);
        }

        $this->io->writeError(sprintf('A token will be created and stored in "%s", your password will never be stored', $this->config->getAuthConfigSource()->getName()));
        $this->io->writeError('To revoke access to this token you can visit '.$scheme.'://'.$originUrl.'/-/profile/personal_access_tokens');

        $attemptCounter = 0;

        while ($attemptCounter++ < 5) {
            try {
                $response = $this->createToken($scheme, $originUrl);
            } catch (TransportException $e) {
                // 401 is bad credentials,
                // 403 is max login attempts exceeded
                if (in_array($e->getCode(), array(403, 401))) {
                    if (401 === $e->getCode()) {
                        $response = json_decode($e->getResponse(), true);
                        if (isset($response['error']) && $response['error'] === 'invalid_grant') {
                            $this->io->writeError('Bad credentials. If you have two factor authentication enabled you will have to manually create a personal access token');
                        } else {
                            $this->io->writeError('Bad credentials.');
                        }
                    } else {
                        $this->io->writeError('Maximum number of login attempts exceeded. Please try again later.');
                    }

                    $this->io->writeError('You can also manually create a personal access token enabling the "read_api" scope at '.$scheme.'://'.$originUrl.'/profile/personal_access_tokens');
                    $this->io->writeError('Add it using "composer config --global --auth gitlab-token.'.$originUrl.' <token>"');

                    continue;
                }

                throw $e;
            }

            $this->io->setAuthentication($originUrl, $response['access_token'], 'oauth2');

            // store value in user config in auth file
            $this->config->getAuthConfigSource()->addConfigSetting('gitlab-oauth.'.$originUrl, $response['access_token']);

            return true;
        }

        throw new \RuntimeException('Invalid GitLab credentials 5 times in a row, aborting.');
    }

    /**
     * @param string $scheme
     * @param string $originUrl
     *
     * @return array{access_token: non-empty-string, token_type: non-empty-string, expires_in: positive-int}
     *
     * @see https://docs.gitlab.com/ee/api/oauth2.html#resource-owner-password-credentials-flow
     */
    private function createToken(string $scheme, string $originUrl): array
    {
        $username = $this->io->ask('Username: ');
        $password = $this->io->askAndHideAnswer('Password: ');

        $headers = array('Content-Type: application/x-www-form-urlencoded');

        $apiUrl = $originUrl;
        $data = http_build_query(array(
            'username' => $username,
            'password' => $password,
            'grant_type' => 'password',
        ), '', '&');
        $options = array(
            'retry-auth-failure' => false,
            'http' => array(
                'method' => 'POST',
                'header' => $headers,
                'content' => $data,
            ),
        );

        $token = $this->httpDownloader->get($scheme.'://'.$apiUrl.'/oauth/token', $options)->decodeJson();

        $this->io->writeError('Token successfully created');

        return $token;
    }
}<|MERGE_RESOLUTION|>--- conflicted
+++ resolved
@@ -90,13 +90,8 @@
         }
 
         if (isset($token)) {
-<<<<<<< HEAD
             $username = is_array($token) ? $token["username"] : $token;
             $password = is_array($token) ? $token["token"] : 'private-token';
-            $this->io->setAuthentication($originUrl, $username, $password);
-=======
-            $username = is_array($token) && array_key_exists("username", $token) ? $token["username"] : $token;
-            $password = is_array($token) && array_key_exists("token", $token) ? $token["token"] : 'private-token';
 
             // Composer expects the GitLab token to be stored as username and 'private-token' or 'gitlab-ci-token' to be stored as password
             // Detect cases where this is reversed and resolve automatically resolve it
@@ -105,7 +100,6 @@
             } else {
                 $this->io->setAuthentication($originUrl, $username, $password);
             }
->>>>>>> 1cdc43d9
 
             return true;
         }
