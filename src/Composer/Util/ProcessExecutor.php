--- conflicted
+++ resolved
@@ -468,9 +468,8 @@
         }
         if ('\\' !== \DIRECTORY_SEPARATOR) {
             return "'".str_replace("'", "'\\''", $argument)."'";
-<<<<<<< HEAD
-        }
-        if (str_contains($argument, "\0")) {
+        }
+        if (false !== strpos($argument, "\0")) {
             $argument = str_replace("\0", '?', $argument);
         }
         if (!preg_match('/[\/()%!^"<>&|\s]/', $argument)) {
@@ -478,19 +477,7 @@
         }
         $argument = preg_replace('/(\\\\+)$/', '$1$1', $argument);
 
-        return '"'.str_replace(['"', '^', '%', '!', "\n"], ['""', '"^^"', '"^%"', '"^!"', '!LF!'], $argument).'"';
-=======
-        }
-        if (false !== strpos($argument, "\0")) {
-            $argument = str_replace("\0", '?', $argument);
-        }
-        if (!preg_match('/[\/()%!^"<>&|\s]/', $argument)) {
-            return $argument;
-        }
-        $argument = preg_replace('/(\\\\+)$/', '$1$1', $argument);
-
         return '"'.str_replace(array('"', '^', '%', '!', "\n"), array('""', '"^^"', '"^%"', '"^!"', '!LF!'), $argument).'"';
->>>>>>> ca5e2f8d
     }
 
     /**
