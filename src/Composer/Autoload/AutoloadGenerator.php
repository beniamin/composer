<?php

/*
 * This file is part of Composer.
 *
 * (c) Nils Adermann <naderman@naderman.de>
 *     Jordi Boggiano <j.boggiano@seld.be>
 *
 * For the full copyright and license information, please view the LICENSE
 * file that was distributed with this source code.
 */

namespace Composer\Autoload;

use Composer\Config;
use Composer\EventDispatcher\EventDispatcher;
use Composer\Installer\InstallationManager;
use Composer\IO\IOInterface;
use Composer\Package\AliasPackage;
use Composer\Package\PackageInterface;
use Composer\Repository\InstalledRepositoryInterface;
use Composer\Util\Filesystem;
use Composer\Script\ScriptEvents;

/**
 * @author Igor Wiedler <igor@wiedler.ch>
 * @author Jordi Boggiano <j.boggiano@seld.be>
 */
class AutoloadGenerator
{
    const EXCLUDE_PATTERN = '.*%s';

    /**
     * @var EventDispatcher
     */
    private $eventDispatcher;

    /**
     * @var IOInterface
     */
    private $io;

    private $devMode = false;

    public function __construct(EventDispatcher $eventDispatcher, IOInterface $io = null)
    {
        $this->eventDispatcher = $eventDispatcher;
        $this->io = $io;
    }

    public function setDevMode($devMode = true)
    {
        $this->devMode = (boolean) $devMode;
    }

    public function dump(Config $config, InstalledRepositoryInterface $localRepo, PackageInterface $mainPackage, InstallationManager $installationManager, $targetDir, $scanPsr0Packages = false, $suffix = '')
    {
        $this->eventDispatcher->dispatchScript(ScriptEvents::PRE_AUTOLOAD_DUMP, $this->devMode, array(), array(
            'optimize' => (bool) $scanPsr0Packages,
        ));

        $filesystem = new Filesystem();
        $filesystem->ensureDirectoryExists($config->get('vendor-dir'));
        $basePath = $filesystem->normalizePath(realpath(getcwd()));
        $vendorPath = $filesystem->normalizePath(realpath($config->get('vendor-dir')));
        $useGlobalIncludePath = (bool) $config->get('use-include-path');
        $prependAutoloader = $config->get('prepend-autoloader') === false ? 'false' : 'true';
        $classMapAuthoritative = $config->get('classmap-authoritative');
        $targetDir = $vendorPath.'/'.$targetDir;
        $filesystem->ensureDirectoryExists($targetDir);

        $vendorPathCode = $filesystem->findShortestPathCode(realpath($targetDir), $vendorPath, true);
        $vendorPathCode52 = str_replace('__DIR__', 'dirname(__FILE__)', $vendorPathCode);
        $vendorPathToTargetDirCode = $filesystem->findShortestPathCode($vendorPath, realpath($targetDir), true);

        $appBaseDirCode = $filesystem->findShortestPathCode($vendorPath, $basePath, true);
        $appBaseDirCode = str_replace('__DIR__', '$vendorDir', $appBaseDirCode);

        $namespacesFile = <<<EOF
<?php

// autoload_namespaces.php @generated by Composer

\$vendorDir = $vendorPathCode52;
\$baseDir = $appBaseDirCode;

return array(

EOF;

        $psr4File = <<<EOF
<?php

// autoload_psr4.php @generated by Composer

\$vendorDir = $vendorPathCode52;
\$baseDir = $appBaseDirCode;

return array(

EOF;

        // Collect information from all packages.
        $packageMap = $this->buildPackageMap($installationManager, $mainPackage, $localRepo->getCanonicalPackages());
        $autoloads = $this->parseAutoloads($packageMap, $mainPackage);

        // Process the 'psr-0' base directories.
        foreach ($autoloads['psr-0'] as $namespace => $paths) {
            $exportedPaths = array();
            foreach ($paths as $path) {
                $exportedPaths[] = $this->getPathCode($filesystem, $basePath, $vendorPath, $path);
            }
            $exportedPrefix = var_export($namespace, true);
            $namespacesFile .= "    $exportedPrefix => ";
            $namespacesFile .= "array(".implode(', ', $exportedPaths)."),\n";
        }
        $namespacesFile .= ");\n";

        // Process the 'psr-4' base directories.
        foreach ($autoloads['psr-4'] as $namespace => $paths) {
            $exportedPaths = array();
            foreach ($paths as $path) {
                $exportedPaths[] = $this->getPathCode($filesystem, $basePath, $vendorPath, $path);
            }
            $exportedPrefix = var_export($namespace, true);
            $psr4File .= "    $exportedPrefix => ";
            $psr4File .= "array(".implode(', ', $exportedPaths)."),\n";
        }
        $psr4File .= ");\n";

        $classmapFile = <<<EOF
<?php

// autoload_classmap.php @generated by Composer

\$vendorDir = $vendorPathCode52;
\$baseDir = $appBaseDirCode;

return array(

EOF;

        // add custom psr-0 autoloading if the root package has a target dir
        $targetDirLoader = null;
        $mainAutoload = $mainPackage->getAutoload();
        if ($mainPackage->getTargetDir() && !empty($mainAutoload['psr-0'])) {
            $levels = count(explode('/', $filesystem->normalizePath($mainPackage->getTargetDir())));
            $prefixes = implode(', ', array_map(function ($prefix) {
                return var_export($prefix, true);
            }, array_keys($mainAutoload['psr-0'])));
            $baseDirFromTargetDirCode = $filesystem->findShortestPathCode($targetDir, $basePath, true);

            $targetDirLoader = <<<EOF

    public static function autoload(\$class)
    {
        \$dir = $baseDirFromTargetDirCode . '/';
        \$prefixes = array($prefixes);
        foreach (\$prefixes as \$prefix) {
            if (0 !== strpos(\$class, \$prefix)) {
                continue;
            }
            \$path = \$dir . implode('/', array_slice(explode('\\\\', \$class), $levels)).'.php';
            if (!\$path = stream_resolve_include_path(\$path)) {
                return false;
            }
            require \$path;

            return true;
        }
    }

EOF;
        }

        $blacklist = '';
        if(!empty($autoloads['exclude-from-classmap'])) {
            $blacklist = '{(' . implode('|', $autoloads['exclude-from-classmap']) . ')}';
        }

        // flatten array
        $classMap = array();
        if ($scanPsr0Packages) {
            // Scan the PSR-0/4 directories for class files, and add them to the class map
            foreach (array('psr-0', 'psr-4') as $psrType) {
                foreach ($autoloads[$psrType] as $namespace => $paths) {
                    foreach ($paths as $dir) {
                        $dir = $filesystem->normalizePath($filesystem->isAbsolutePath($dir) ? $dir : $basePath.'/'.$dir);
                        if (!is_dir($dir)) {
                            continue;
                        }
<<<<<<< HEAD
                        foreach (ClassMapGenerator::createMap($dir, $blacklist) as $class => $path) {
                            if ('' === $namespace || 0 === strpos($class, $namespace)) {
                                if (!isset($classMap[$class])) {
                                    $path = $this->getPathCode($filesystem, $basePath, $vendorPath, $path);
                                    $classMap[$class] = $path.",\n";
                                }
=======
                        $whitelist = sprintf(
                            '{%s/%s.+(?<!(?<!/)Test\.php)$}',
                            preg_quote($dir),
                            ($psrType === 'psr-0' && strpos($namespace, '_') === false) ? preg_quote(strtr($namespace, '\\', '/')) : ''
                        );

                        $namespaceFilter = $namespace === '' ? null : $namespace;
                        foreach (ClassMapGenerator::createMap($dir, $whitelist, $this->io, $namespaceFilter) as $class => $path) {
                            if (!isset($classMap[$class])) {
                                $path = $this->getPathCode($filesystem, $basePath, $vendorPath, $path);
                                $classMap[$class] = $path.",\n";
>>>>>>> 1d8f05f1
                            }
                        }
                    }
                }
            }
        }

        foreach ($autoloads['classmap'] as $dir) {
<<<<<<< HEAD
            foreach (ClassMapGenerator::createMap($dir, $blacklist) as $class => $path) {
=======
            foreach (ClassMapGenerator::createMap($dir, null, $this->io) as $class => $path) {
>>>>>>> 1d8f05f1
                $path = $this->getPathCode($filesystem, $basePath, $vendorPath, $path);
                $classMap[$class] = $path.",\n";
            }
        }

        ksort($classMap);
        foreach ($classMap as $class => $code) {
            $classmapFile .= '    '.var_export($class, true).' => '.$code;
        }
        $classmapFile .= ");\n";

        if (!$suffix) {
            $suffix = $config->get('autoloader-suffix') ?: md5(uniqid('', true));
        }

        file_put_contents($targetDir.'/autoload_namespaces.php', $namespacesFile);
        file_put_contents($targetDir.'/autoload_psr4.php', $psr4File);
        file_put_contents($targetDir.'/autoload_classmap.php', $classmapFile);
        if ($includePathFile = $this->getIncludePathsFile($packageMap, $filesystem, $basePath, $vendorPath, $vendorPathCode52, $appBaseDirCode)) {
            file_put_contents($targetDir.'/include_paths.php', $includePathFile);
        }
        if ($includeFilesFile = $this->getIncludeFilesFile($autoloads['files'], $filesystem, $basePath, $vendorPath, $vendorPathCode52, $appBaseDirCode)) {
            file_put_contents($targetDir.'/autoload_files.php', $includeFilesFile);
        }
        file_put_contents($vendorPath.'/autoload.php', $this->getAutoloadFile($vendorPathToTargetDirCode, $suffix));
        file_put_contents($targetDir.'/autoload_real.php', $this->getAutoloadRealFile(true, (bool) $includePathFile, $targetDirLoader, (bool) $includeFilesFile, $vendorPathCode, $appBaseDirCode, $suffix, $useGlobalIncludePath, $prependAutoloader, $classMapAuthoritative));

        // use stream_copy_to_stream instead of copy
        // to work around https://bugs.php.net/bug.php?id=64634
        $sourceLoader = fopen(__DIR__.'/ClassLoader.php', 'r');
        $targetLoader = fopen($targetDir.'/ClassLoader.php', 'w+');
        stream_copy_to_stream($sourceLoader, $targetLoader);
        fclose($sourceLoader);
        fclose($targetLoader);
        unset($sourceLoader, $targetLoader);

        $this->eventDispatcher->dispatchScript(ScriptEvents::POST_AUTOLOAD_DUMP, $this->devMode, array(), array(
            'optimize' => (bool) $scanPsr0Packages,
        ));
    }

    public function buildPackageMap(InstallationManager $installationManager, PackageInterface $mainPackage, array $packages)
    {
        // build package => install path map
        $packageMap = array(array($mainPackage, ''));

        foreach ($packages as $package) {
            if ($package instanceof AliasPackage) {
                continue;
            }
            $this->validatePackage($package);

            $packageMap[] = array(
                $package,
                $installationManager->getInstallPath($package),
            );
        }

        return $packageMap;
    }

    /**
     * @param PackageInterface $package
     *
     * @throws \InvalidArgumentException Throws an exception, if the package has illegal settings.
     */
    protected function validatePackage(PackageInterface $package)
    {
        $autoload = $package->getAutoload();
        if (!empty($autoload['psr-4']) && null !== $package->getTargetDir()) {
            $name = $package->getName();
            $package->getTargetDir();
            throw new \InvalidArgumentException("PSR-4 autoloading is incompatible with the target-dir property, remove the target-dir in package '$name'.");
        }
        if (!empty($autoload['psr-4'])) {
            foreach ($autoload['psr-4'] as $namespace => $dirs) {
                if ($namespace !== '' && '\\' !== substr($namespace, -1)) {
                    throw new \InvalidArgumentException("psr-4 namespaces must end with a namespace separator, '$namespace' does not, use '$namespace\\'.");
                }
            }
        }
    }

    /**
     * Compiles an ordered list of namespace => path mappings
     *
     * @param  array            $packageMap  array of array(package, installDir-relative-to-composer.json)
     * @param  PackageInterface $mainPackage root package instance
     * @return array            array('psr-0' => array('Ns\\Foo' => array('installDir')))
     */
    public function parseAutoloads(array $packageMap, PackageInterface $mainPackage)
    {
        $mainPackageMap = array_shift($packageMap);
        $sortedPackageMap = $this->sortPackageMap($packageMap);
        $sortedPackageMap[] = $mainPackageMap;
        array_unshift($packageMap, $mainPackageMap);

        $psr0 = $this->parseAutoloadsType($packageMap, 'psr-0', $mainPackage);
        $psr4 = $this->parseAutoloadsType($packageMap, 'psr-4', $mainPackage);
        $classmap = $this->parseAutoloadsType($sortedPackageMap, 'classmap', $mainPackage);
        $files = $this->parseAutoloadsType($sortedPackageMap, 'files', $mainPackage);
        $exclude = $this->parseAutoloadsType($sortedPackageMap, 'exclude-from-classmap', $mainPackage);

        krsort($psr0);
        krsort($psr4);

        return
            array(
             'psr-0' => $psr0,
             'psr-4' => $psr4,
             'classmap' => $classmap,
             'files' => $files,
             'exclude-from-classmap' => $exclude
            );
    }

    /**
     * Registers an autoloader based on an autoload map returned by parseAutoloads
     *
     * @param  array       $autoloads see parseAutoloads return value
     * @return ClassLoader
     */
    public function createLoader(array $autoloads)
    {
        $loader = new ClassLoader();

        if (isset($autoloads['psr-0'])) {
            foreach ($autoloads['psr-0'] as $namespace => $path) {
                $loader->add($namespace, $path);
            }
        }

        if (isset($autoloads['psr-4'])) {
            foreach ($autoloads['psr-4'] as $namespace => $path) {
                $loader->addPsr4($namespace, $path);
            }
        }

        return $loader;
    }

    protected function getIncludePathsFile(array $packageMap, Filesystem $filesystem, $basePath, $vendorPath, $vendorPathCode, $appBaseDirCode)
    {
        $includePaths = array();

        foreach ($packageMap as $item) {
            list($package, $installPath) = $item;

            if (null !== $package->getTargetDir() && strlen($package->getTargetDir()) > 0) {
                $installPath = substr($installPath, 0, -strlen('/'.$package->getTargetDir()));
            }

            foreach ($package->getIncludePaths() as $includePath) {
                $includePath = trim($includePath, '/');
                $includePaths[] = empty($installPath) ? $includePath : $installPath.'/'.$includePath;
            }
        }

        if (!$includePaths) {
            return;
        }

        $includePathsCode = '';
        foreach ($includePaths as $path) {
            $includePathsCode .= "    " . $this->getPathCode($filesystem, $basePath, $vendorPath, $path) . ",\n";
        }

        return <<<EOF
<?php

// include_paths.php @generated by Composer

\$vendorDir = $vendorPathCode;
\$baseDir = $appBaseDirCode;

return array(
$includePathsCode);

EOF;
    }

    protected function getIncludeFilesFile(array $files, Filesystem $filesystem, $basePath, $vendorPath, $vendorPathCode, $appBaseDirCode)
    {
        $filesCode = '';
        foreach ($files as $functionFile) {
            $filesCode .= '    '.$this->getPathCode($filesystem, $basePath, $vendorPath, $functionFile).",\n";
        }

        if (!$filesCode) {
            return FALSE;
        }

        return <<<EOF
<?php

// autoload_files.php @generated by Composer

\$vendorDir = $vendorPathCode;
\$baseDir = $appBaseDirCode;

return array(
$filesCode);

EOF;
    }

    protected function getPathCode(Filesystem $filesystem, $basePath, $vendorPath, $path)
    {
        if (!$filesystem->isAbsolutePath($path)) {
            $path = $basePath . '/' . $path;
        }
        $path = $filesystem->normalizePath($path);

        $baseDir = '';
        if (strpos($path.'/', $vendorPath.'/') === 0) {
            $path = substr($path, strlen($vendorPath));
            $baseDir = '$vendorDir';

            if ($path !== false) {
                $baseDir .= " . ";
            }
        } else {
            $path = $filesystem->normalizePath($filesystem->findShortestPath($basePath, $path, true));
            if (!$filesystem->isAbsolutePath($path)) {
                $baseDir = '$baseDir . ';
                $path = '/' . $path;
            }
        }

        if (preg_match('/\.phar$/', $path)) {
            $baseDir = "'phar://' . " . $baseDir;
        }

        return $baseDir . (($path !== false) ? var_export($path, true) : "");
    }

    protected function getAutoloadFile($vendorPathToTargetDirCode, $suffix)
    {
        return <<<AUTOLOAD
<?php

// autoload.php @generated by Composer

require_once $vendorPathToTargetDirCode . '/autoload_real.php';

return ComposerAutoloaderInit$suffix::getLoader();

AUTOLOAD;
    }

    protected function getAutoloadRealFile($useClassMap, $useIncludePath, $targetDirLoader, $useIncludeFiles, $vendorPathCode, $appBaseDirCode, $suffix, $useGlobalIncludePath, $prependAutoloader, $classMapAuthoritative)
    {
        // TODO the class ComposerAutoloaderInit should be revert to a closure
        // when APC has been fixed:
        // - https://github.com/composer/composer/issues/959
        // - https://bugs.php.net/bug.php?id=52144
        // - https://bugs.php.net/bug.php?id=61576
        // - https://bugs.php.net/bug.php?id=59298

        $file = <<<HEADER
<?php

// autoload_real.php @generated by Composer

class ComposerAutoloaderInit$suffix
{
    private static \$loader;

    public static function loadClassLoader(\$class)
    {
        if ('Composer\\Autoload\\ClassLoader' === \$class) {
            require __DIR__ . '/ClassLoader.php';
        }
    }

    public static function getLoader()
    {
        if (null !== self::\$loader) {
            return self::\$loader;
        }

        spl_autoload_register(array('ComposerAutoloaderInit$suffix', 'loadClassLoader'), true, $prependAutoloader);
        self::\$loader = \$loader = new \\Composer\\Autoload\\ClassLoader();
        spl_autoload_unregister(array('ComposerAutoloaderInit$suffix', 'loadClassLoader'));


HEADER;

        if ($useIncludePath) {
            $file .= <<<'INCLUDE_PATH'
        $includePaths = require __DIR__ . '/include_paths.php';
        array_push($includePaths, get_include_path());
        set_include_path(join(PATH_SEPARATOR, $includePaths));


INCLUDE_PATH;
        }

        $file .= <<<'PSR0'
        $map = require __DIR__ . '/autoload_namespaces.php';
        foreach ($map as $namespace => $path) {
            $loader->set($namespace, $path);
        }


PSR0;

        $file .= <<<'PSR4'
        $map = require __DIR__ . '/autoload_psr4.php';
        foreach ($map as $namespace => $path) {
            $loader->setPsr4($namespace, $path);
        }


PSR4;

        if ($useClassMap) {
            $file .= <<<'CLASSMAP'
        $classMap = require __DIR__ . '/autoload_classmap.php';
        if ($classMap) {
            $loader->addClassMap($classMap);
        }


CLASSMAP;
        }

        if ($classMapAuthoritative) {
            $file .= <<<'CLASSMAPAUTHORITATIVE'
        $loader->setClassMapAuthoritative(true);

CLASSMAPAUTHORITATIVE;
        }

        if ($useGlobalIncludePath) {
            $file .= <<<'INCLUDEPATH'
        $loader->setUseIncludePath(true);

INCLUDEPATH;
        }

        if ($targetDirLoader) {
            $file .= <<<REGISTER_AUTOLOAD
        spl_autoload_register(array('ComposerAutoloaderInit$suffix', 'autoload'), true, true);


REGISTER_AUTOLOAD;
        }

        $file .= <<<REGISTER_LOADER
        \$loader->register($prependAutoloader);


REGISTER_LOADER;

        if ($useIncludeFiles) {
            $file .= <<<INCLUDE_FILES
        \$includeFiles = require __DIR__ . '/autoload_files.php';
        foreach (\$includeFiles as \$file) {
            composerRequire$suffix(\$file);
        }


INCLUDE_FILES;
        }

        $file .= <<<METHOD_FOOTER
        return \$loader;
    }

METHOD_FOOTER;

        $file .= $targetDirLoader;

        return $file . <<<FOOTER
}

function composerRequire$suffix(\$file)
{
    require \$file;
}

FOOTER;
    }

    protected function parseAutoloadsType(array $packageMap, $type, PackageInterface $mainPackage)
    {
        $autoloads = array();

        foreach ($packageMap as $item) {
            list($package, $installPath) = $item;

            $autoload = $package->getAutoload();
            if ($this->devMode && $package === $mainPackage) {
                $autoload = array_merge_recursive($autoload, $package->getDevAutoload());
            }

            // skip misconfigured packages
            if (!isset($autoload[$type]) || !is_array($autoload[$type])) {
                continue;
            }
            if (null !== $package->getTargetDir() && $package !== $mainPackage) {
                $installPath = substr($installPath, 0, -strlen('/'.$package->getTargetDir()));
            }

            foreach ($autoload[$type] as $namespace => $paths) {
                foreach ((array) $paths as $path) {
                    if (($type === 'files' || $type === 'classmap') && $package->getTargetDir() && !is_readable($installPath.'/'.$path)) {
                        // remove target-dir from file paths of the root package
                        if ($package === $mainPackage) {
                            $targetDir = str_replace('\\<dirsep\\>', '[\\\\/]', preg_quote(str_replace(array('/', '\\'), '<dirsep>', $package->getTargetDir())));
                            $path = ltrim(preg_replace('{^'.$targetDir.'}', '', ltrim($path, '\\/')), '\\/');
                        } else {
                            // add target-dir from file paths that don't have it
                            $path = $package->getTargetDir() . '/' . $path;
                        }
                    }

                    $relativePath = empty($installPath) ? (empty($path) ? '.' : $path) : $installPath.'/'.$path;

                    if ($type === 'files' || $type === 'classmap') {
                        $autoloads[] = $relativePath;
                        continue;
                    }

<<<<<<< HEAD
                    if ($type === 'exclude-from-classmap') {
                        // first escape user input
                        $path = sprintf(self::EXCLUDE_PATTERN, preg_quote($path));

                        if ($package === $mainPackage && $package->getTargetDir() && !is_readable($installPath.'/'.$path)) {
                            // remove target-dir from classmap entries of the root package
                            $targetDir = str_replace('\\<dirsep\\>', '[\\\\/]', preg_quote(str_replace(array('/', '\\'), '<dirsep>', $package->getTargetDir())));
                            $path = ltrim(preg_replace('{^'.$targetDir.'}', '', ltrim($path, '\\/')), '\\/');
                        }
                        elseif($package !== $mainPackage && $package->getTargetDir() && !is_readable($installPath.'/'.$path)) {
                            // add target-dir to exclude entries that don't have it
                            $path = preg_quote($package->getTargetDir()) . '/' . $path;
                        }
                        $autoloads[] = empty($installPath) ? $path : preg_quote($installPath) . '/' . $path;
                        continue;
                    }

                    if (empty($installPath)) {
                        $autoloads[$namespace][] = empty($path) ? '.' : $path;
                    } else {
                        $autoloads[$namespace][] = $installPath.'/'.$path;
                    }
=======
                    $autoloads[$namespace][] = $relativePath;
>>>>>>> 1d8f05f1
                }
            }
        }

        return $autoloads;
    }

    /**
     * Sorts packages by dependency weight
     *
     * Packages of equal weight retain the original order
     *
     * @param  array $packageMap
     * @return array
     */
    protected function sortPackageMap(array $packageMap)
    {
        $packages = array();
        $paths = array();
        $usageList = array();

        foreach ($packageMap as $item) {
            list($package, $path) = $item;
            $name = $package->getName();
            $packages[$name] = $package;
            $paths[$name] = $path;

            foreach (array_merge($package->getRequires(), $package->getDevRequires()) as $link) {
                $target = $link->getTarget();
                $usageList[$target][] = $name;
            }
        }

        $computing = array();
        $computed = array();
        $computeImportance = function ($name) use (&$computeImportance, &$computing, &$computed, $usageList) {
            // reusing computed importance
            if (isset($computed[$name])) {
                return $computed[$name];
            }

            // canceling circular dependency
            if (isset($computing[$name])) {
                return 0;
            }

            $computing[$name] = true;
            $weight = 0;

            if (isset($usageList[$name])) {
                foreach ($usageList[$name] as $user) {
                    $weight -= 1 - $computeImportance($user);
                }
            }

            unset($computing[$name]);
            $computed[$name] = $weight;

            return $weight;
        };

        $weightList = array();

        foreach ($packages as $name => $package) {
            $weight = $computeImportance($name);
            $weightList[$name] = $weight;
        }

        $stable_sort = function (&$array) {
            static $transform, $restore;

            $i = 0;

            if (!$transform) {
                $transform = function (&$v, $k) use (&$i) {
                    $v = array($v, ++$i, $k, $v);
                };

                $restore = function (&$v, $k) {
                    $v = $v[3];
                };
            }

            array_walk($array, $transform);
            asort($array);
            array_walk($array, $restore);
        };

        $stable_sort($weightList);

        $sortedPackageMap = array();

        foreach (array_keys($weightList) as $name) {
            $sortedPackageMap[] = array($packages[$name], $paths[$name]);
        }

        return $sortedPackageMap;
    }
}<|MERGE_RESOLUTION|>--- conflicted
+++ resolved
@@ -189,39 +189,38 @@
                         if (!is_dir($dir)) {
                             continue;
                         }
-<<<<<<< HEAD
-                        foreach (ClassMapGenerator::createMap($dir, $blacklist) as $class => $path) {
+                        $whitelist = sprintf(
+                            '{%s/%s.+(?<!(?<!/)Test\.php)$}',
+                            preg_quote($dir),
+                            ($psrType === 'psr-0' && strpos($namespace, '_') === false) ? preg_quote(strtr($namespace, '\\', '/')) : ''
+                        );
+
+                        $namespaceFilter = $namespace === '' ? null : $namespace;
+                        foreach (ClassMapGenerator::createMap($dir, $whitelist, $this->io, $namespaceFilter) as $class => $path) {
+                            if (!isset($classMap[$class])) {
+                                $path = $this->getPathCode($filesystem, $basePath, $vendorPath, $path);
+                                $classMap[$class] = $path.",\n";
+                            }
+                        }
+                        /*
+                         * RKERNER
+                         * foreach (ClassMapGenerator::createMap($dir, $blacklist) as $class => $path) {
                             if ('' === $namespace || 0 === strpos($class, $namespace)) {
                                 if (!isset($classMap[$class])) {
                                     $path = $this->getPathCode($filesystem, $basePath, $vendorPath, $path);
                                     $classMap[$class] = $path.",\n";
                                 }
-=======
-                        $whitelist = sprintf(
-                            '{%s/%s.+(?<!(?<!/)Test\.php)$}',
-                            preg_quote($dir),
-                            ($psrType === 'psr-0' && strpos($namespace, '_') === false) ? preg_quote(strtr($namespace, '\\', '/')) : ''
-                        );
-
-                        $namespaceFilter = $namespace === '' ? null : $namespace;
-                        foreach (ClassMapGenerator::createMap($dir, $whitelist, $this->io, $namespaceFilter) as $class => $path) {
-                            if (!isset($classMap[$class])) {
-                                $path = $this->getPathCode($filesystem, $basePath, $vendorPath, $path);
-                                $classMap[$class] = $path.",\n";
->>>>>>> 1d8f05f1
                             }
                         }
+                         */
                     }
                 }
             }
         }
 
         foreach ($autoloads['classmap'] as $dir) {
-<<<<<<< HEAD
-            foreach (ClassMapGenerator::createMap($dir, $blacklist) as $class => $path) {
-=======
             foreach (ClassMapGenerator::createMap($dir, null, $this->io) as $class => $path) {
->>>>>>> 1d8f05f1
+                //REKERNER foreach (ClassMapGenerator::createMap($dir, $blacklist) as $class => $path) {
                 $path = $this->getPathCode($filesystem, $basePath, $vendorPath, $path);
                 $classMap[$class] = $path.",\n";
             }
@@ -639,15 +638,13 @@
                             $path = $package->getTargetDir() . '/' . $path;
                         }
                     }
-
-                    $relativePath = empty($installPath) ? (empty($path) ? '.' : $path) : $installPath.'/'.$path;
-
-                    if ($type === 'files' || $type === 'classmap') {
-                        $autoloads[] = $relativePath;
-                        continue;
+                    
+                    /* RKERNER
+                     * // add target-dir to classmap entries that don't have it
+                    if ($type === 'classmap' && $package !== $mainPackage && $package->getTargetDir() && !is_readable($installPath.'/'.$path)) {
+                        $path = $package->getTargetDir() . '/' . $path;
                     }
 
-<<<<<<< HEAD
                     if ($type === 'exclude-from-classmap') {
                         // first escape user input
                         $path = sprintf(self::EXCLUDE_PATTERN, preg_quote($path));
@@ -670,9 +667,16 @@
                     } else {
                         $autoloads[$namespace][] = $installPath.'/'.$path;
                     }
-=======
+                     */
+
+                    $relativePath = empty($installPath) ? (empty($path) ? '.' : $path) : $installPath.'/'.$path;
+
+                    if ($type === 'files' || $type === 'classmap') {
+                        $autoloads[] = $relativePath;
+                        continue;
+                    }
+
                     $autoloads[$namespace][] = $relativePath;
->>>>>>> 1d8f05f1
                 }
             }
         }
