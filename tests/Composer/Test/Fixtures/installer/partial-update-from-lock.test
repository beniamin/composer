--- conflicted
+++ resolved
@@ -74,14 +74,8 @@
     "platform-dev": []
 }
 --EXPECT--
-<<<<<<< HEAD
 Updating a/old (0.9.0 => 1.0.0)
-Updating b/unstable (1.1.0-alpha => 1.0.0)
-Updating c/uptodate (2.0.0 => 1.0.0)
-=======
-Downgrading b/unstable (1.1.0-alpha) to b/unstable (1.0.0)
-Updating a/old (0.9.0) to a/old (1.0.0)
-Downgrading c/uptodate (2.0.0) to c/uptodate (1.0.0)
->>>>>>> 31068b7b
+Downgrading b/unstable (1.1.0-alpha => 1.0.0)
+Downgrading c/uptodate (2.0.0 => 1.0.0)
 Installing d/removed (1.0.0)
 Installing e/newreq (1.0.0)