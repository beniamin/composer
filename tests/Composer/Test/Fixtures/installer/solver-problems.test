--- conflicted
+++ resolved
@@ -46,19 +46,12 @@
   Problem 2
     - The requested package bogus/pkg could not be found in any version, there may be a typo in the package name.
   Problem 3
-<<<<<<< HEAD
-    - The requested package stable-requiree-excluded 1.0.1 exists as stable-requiree-excluded[1.0.0] but these are rejected by your constraint.
+    - The requested package stable-requiree-excluded/pkg 1.0.1 exists as stable-requiree-excluded/pkg[1.0.0] but these are rejected by your constraint.
   Problem 4
-    - The requested package stable-requiree-excluded (installed at 1.0.0, required as 1.0.1) is satisfiable by stable-requiree-excluded[1.0.0] but these conflict with your requirements or minimum-stability.
+    - The requested package stable-requiree-excluded/pkg (installed at 1.0.0, required as 1.0.1) is satisfiable by stable-requiree-excluded/pkg[1.0.0] but these conflict with your requirements or minimum-stability.
   Problem 5
-    - Installation request for requirer 1.* -> satisfiable by requirer[1.0.0].
-    - requirer 1.0.0 requires dependency 1.0.0 -> no matching package found.
-=======
-    - The requested package stable-requiree-excluded/pkg (installed at 1.0.0, required as 1.0.1) is satisfiable by stable-requiree-excluded/pkg[1.0.0] but these conflict with your requirements or minimum-stability.
-  Problem 4
     - Installation request for requirer/pkg 1.* -> satisfiable by requirer/pkg[1.0.0].
-    - requirer/pkg 1.0.0 requires dependency/pkg 1.0.0 -> satisfiable by dependency/pkg[1.0.0] but these conflict with your requirements or minimum-stability.
->>>>>>> 1699e948
+    - requirer/pkg 1.0.0 requires dependency/pkg 1.0.0 -> no matching package found.
 
 Potential causes:
  - A typo in the package name
