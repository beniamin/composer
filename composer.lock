--- conflicted
+++ resolved
@@ -216,6 +216,11 @@
                 "spdx",
                 "validator"
             ],
+            "support": {
+                "irc": "irc://irc.freenode.org/composer",
+                "issues": "https://github.com/composer/spdx-licenses/issues",
+                "source": "https://github.com/composer/spdx-licenses/tree/1.5.4"
+            },
             "funding": [
                 {
                     "url": "https://packagist.com",
@@ -274,14 +279,11 @@
                 "Xdebug",
                 "performance"
             ],
-<<<<<<< HEAD
             "support": {
                 "irc": "irc://irc.freenode.org/composer",
                 "issues": "https://github.com/composer/xdebug-handler/issues",
                 "source": "https://github.com/composer/xdebug-handler/tree/1.4.2"
             },
-=======
->>>>>>> a474dee2
             "funding": [
                 {
                     "url": "https://packagist.com",
@@ -571,6 +573,10 @@
             "keywords": [
                 "phar"
             ],
+            "support": {
+                "issues": "https://github.com/Seldaek/phar-utils/issues",
+                "source": "https://github.com/Seldaek/phar-utils/tree/master"
+            },
             "time": "2020-07-07T18:42:57+00:00"
         },
         {
@@ -863,7 +869,7 @@
                 "portable"
             ],
             "support": {
-                "source": "https://github.com/symfony/polyfill-ctype/tree/v1.17.0"
+                "source": "https://github.com/symfony/polyfill-ctype/tree/v1.18.0"
             },
             "funding": [
                 {
@@ -943,7 +949,7 @@
                 "shim"
             ],
             "support": {
-                "source": "https://github.com/symfony/polyfill-mbstring/tree/v1.17.0"
+                "source": "https://github.com/symfony/polyfill-mbstring/tree/master"
             },
             "funding": [
                 {
