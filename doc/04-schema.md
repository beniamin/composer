--- conflicted
+++ resolved
@@ -765,14 +765,9 @@
   home directory's path in vendor-dir and all `*-dir` options below.
 * **bin-dir:** Defaults to `vendor/bin`. If a project includes binaries, they
   will be symlinked into this directory.
-<<<<<<< HEAD
 * **cache-dir:** Defaults to `C:\Users\<user>\AppData\Local\Composer` on Windows,
   `$XDG_CACHE_HOME/composer` on unix systems that follow the XDG Base Directory
   Specifications, and `$home/cache` on other unix systems. Stores all the caches
-=======
-* **cache-dir:** Defaults to `$COMPOSER_HOME/cache` on unix systems and
-  `C:\Users\<user>\AppData\Local\Composer` on Windows. Stores all the caches
->>>>>>> bf645370
   used by composer. See also [COMPOSER_HOME](03-cli.md#composer-home).
 * **cache-files-dir:** Defaults to `$cache-dir/files`. Stores the zip archives
   of packages.
